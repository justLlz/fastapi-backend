--- conflicted
+++ resolved
@@ -16,11 +16,7 @@
     "colorama==0.4.6",
     "cryptography==44.0.2",
     "fastapi==0.115.12",
-<<<<<<< HEAD
-    "greenlet==3.1.1",
-=======
     "greenlet==3.2.1",
->>>>>>> 8d819fd0
     "h11==0.14.0",
     "httpcore==1.0.7",
     "httpx==0.28.1",
@@ -36,10 +32,7 @@
     "python-dotenv==1.1.0",
     "pytz==2025.2",
     "redis==5.2.1",
-<<<<<<< HEAD
-=======
     "setuptools==79.0.1",
->>>>>>> 8d819fd0
     "shortuuid==1.0.13",
     "sniffio==1.3.1",
     "snowflake-id==1.0.2",
